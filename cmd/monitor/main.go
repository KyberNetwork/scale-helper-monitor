--- conflicted
+++ resolved
@@ -64,10 +64,7 @@
 		&cfg.Monitoring,
 		cfg.TestCases,
 		cfg.Tokens,
-<<<<<<< HEAD
-=======
 		cfg.OnlyScaleDownDexs,
->>>>>>> 0f349c88
 		cfg.Sources,
 		cfg.Chains,
 		kyberClient,
